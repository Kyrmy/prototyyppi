--- conflicted
+++ resolved
@@ -23,30 +23,30 @@
 
 Calculate distances into `instance/` directory. Limit should be kept at reasonable low number for now.
 ```bash
-(.venv) $ python3 cli.py build --method linear --limit 50
+(.venv) $ python3 --debug cli.py build --method linear --limit 50
 ```
 
-## Starting local development webserver:
+## Starting local development webserver
 
-Using bash:
-```bash
-    (.venv) $ FLASK_ENV=development FLASK_APP=agora_analytica.flask:app flask run
-```
-
-<<<<<<< HEAD
 Windows ``command.com``
 
 ```cmd
 > set FLASK_ENV=development
 > set FLASK_APP=agora_analytica.flask:app
 > flask run
-=======
-## Starting local development webserver:
+```
+
+Windows PowerShell
+
+```ps
+
+$env:FLASK_ENV = "development"
+$env:FLASK_APP = "agora_analytica.flask:app"
+flask run
+```
+
+Bash:
+
 ```bash
 (.venv) $ FLASK_ENV=development FLASK_APP=agora_analytica.flask:app flask run
-
-(PS) $env:FLASK_ENV = "development"
-     $env:FLASK_APP = "agora_analytica.flask:app"
-     flask run
->>>>>>> 4c29750a
 ```