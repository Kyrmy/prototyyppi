"""

YLE EDUSKUNTAVAALIT 2019
~~~~~~~~~~~~~~~~~~~~~~~~

Functions for processing data from Yle Eduskuntavaalit 2019.

"""
import os

import logging
# `BytesIO` tarjoaa liiman, jolla voidaan virtuaalisena tiedostona antaa
# bittijono luettavaksi functiolle, joka odottaa tiedostokuvaajaa.
from io import BytesIO
# Vaalidata on zip tiedosto, se pitää purkaa jotenkin.
from zipfile import ZipFile

import numpy as np
# tarvitaan `pandas` kirjasto
import pandas as pd
# Käytetään `requests` kirjastoa noutamaan data.
import requests

import re

from .utils import _instance_path, generate_names
from . import DataSetInstance
from .interpolation.combine import attach_data
from .scrape import hae_dataa

from .. import config

logger = logging.getLogger(__name__)

DATASET_URL = "https://vaalit.beta.yle.fi/avoindata/avoin_data_eduskuntavaalit_2019.zip"
DATASET_NAME = "Avoin_data_eduskuntavaalit_2019_valintatiedot.csv"

# Dataset default path
DATASET_PATH = _instance_path(DATASET_NAME)

Config = config()

# column to use for dataframe index.
INDEX = "key"

class Yle2019E(DataSetInstance):

    # Columns in linear scale. Constructed as triples or tuples:
    # `start`, `stop`, `filtering rule`
    _linear_space = [
        ("Suomen pitää olla edelläkävijä ilmastonmuutoksen vastaisessa taistelussa, vaikka se aiheuttaisi suomalaisille kustannuksia.", "On oikein nähdä vaivaa sen eteen, ettei vahingossakaan loukkaa toista."),
        ("Uusimaa. Kaatolupia on myönnettävä nykyistä enemmän susikannan rajoittamiseksi.", "Uusimaa. Metro tulee jatkaa Helsingistä Sipooseen.", ("vaalipiiri", "Uudenmaan vaalipiiri")),
        ("Helsinki. Kun Helsinki sulkee hiilivoimaloita, voidaan korvaavaa energiaa tuottaa ydinvoimalla.", "Helsinki. Metro tulee jatkaa Helsingistä Sipooseen.", ("vaalipiiri", "Helsingin vaalipiiri")),
        ("Varsinais-Suomi. Kaatolupia on myönnettävä nykyistä enemmän susi-, merimetso- ja hyljekantojen rajoittamiseksi.", "Varsinais-Suomi. Saariston yhteysalusliikenteen jatkuvuuden turvaamiseksi liikenteen tulisi olla maksullista kesäasukkaille ja matkailijoille.", ("vaalipiiri", "Varsinais-Suomen vaalipiiri")),
        ("Satakunta. Satakuntaan tulisi rakentaa runsaasti lisää tuulivoimaloita.", "Satakunta. Porin lentokentän henkilöliikenteen tukeminen olisi rahan haaskausta.", ("vaalipiiri", "Satakunnan vaalipiiri")),
        ("Ahvenanmaa. Ahvenanmaan erivapauksia on rajoitettava.", "Ahvenanmaa. Ahvenanmaan demilitarisointi tulisi ottaa uudelleen pohdintaan Itämerellä kasvaneen sotilaallisen aktiivisuuden vuoksi.", ("vaalipiiri", "Ahvenanmaan maakunnan vaalipiiri")),
        ("Häme. Hämeeseen ei saa avata yhtään uutta kaivosta ennen kuin yhtiöiltä aletaan periä kaivosveroa.", "Häme. Tietulleja voidaan kerätä Hämeen teiden kunnossapidon parantamiseksi.", ("vaalipiiri", "Hämeen vaalipiiri")),
        ("Pirkanmaa. Tampereen ei pidä enää antaa täyttää järvien rantoja rakentamista varten.", "Pirkanmaa. Helsinki-Tampere-junayhteyttä on parannettava niin, että juna kulkee kaupunkien välin vain tunnissa.", ("vaalipiiri", "Pirkanmaan vaalipiiri")),
        ("Kaakkois-Suomi. Saimaan luontoarvoista voidaan tinkiä, jotta kaivosteollisuuteen syntyisi uusia työpaikkoja.", "Kaakkois-Suomi. Parikkalan rajanylityspaikka tulee avata kansainväliselle liikenteelle.", ("vaalipiiri", "Kaakkois-Suomen vaalipiiri")),
        ("Savo-Karjala. Jos koululaisen koulumatkan pituus on yli tunnin suuntaansa, on yhtenä päivänä viikossa oltava mahdollisuus etäkoulunkäyntiin.", "Savo-Karjala. Raitiotieliikenne on realistinen tapa parantaa julkista liikennettä Itä-Suomessa.", ("vaalipiiri", "Savo-Karjalan vaalipiiri")),
        ("Vaasa. Kaatolupia on myönnettävä nykyistä enemmän susi-, merimetso- ja hyljekantojen rajoittamiseksi.", "Vaasa. Maahanmuuttoa pitää lisätä, jotta maakuntien reunakunnissakin riittäisi asukkaita ja työvoimaa.", ("vaalipiiri", "Vaasan vaalipiiri")),
        ("Keski-Suomi. Jyväskylän kaupunginteatterin ja museoiden kunnostamiseen on seuraavalla hallituskaudella ohjattava merkittäviä valtionavustuksia.", "Keski-Suomi. Jyväskylän on saatava nykyistä enemmän valtiontukea joukkoliikenteensä järjestämiseen.", ("vaalipiiri", "Keski-Suomen vaalipiiri")),
        ("Oulun vaalipiiri. Valtion pitää vähentää selvästi omistusosuuttaan Sotkamon Talvivaarassa kaivostoimintaa harjoittavasta Terrafame-yhtiöstä.", "Oulun vaalipiiri. Oulusta on tällä vuosikymmenellä tullut entistä turvattomampi paikka elää.", ("vaalipiiri", "Oulun vaalipiiri")),
        ("Lappi. Lappiin ei saa avata yhtään uutta kaivosta ennen kuin yhtiöiltä aletaan periä kaivosveroa.", "Lappi. Jäämeren rata pitää rakentaa.", ("vaalipiiri", "Lapin vaalipiiri")),
    ]

    _text_space = [
        ("Suomen pitää olla edelläkävijä ilmastonmuutoksen vastaisessa taistelussa, vaikka se aiheuttaisi suomalaisille kustannuksia.1", "On oikein nähdä vaivaa sen eteen, ettei vahingossakaan loukkaa toista.1"),
        ("Mitkä ovat kolme vaalilupaustasi? Vaalilupaus 1:", "Mitkä ovat kolme vaalilupaustasi? Vaalilupaus 3:"),
        ("Miksi juuri sinut pitäisi valita eduskuntaan?","Mitä pelkäät? (Yle Kioskin vaalikonetta varten.)"),
        ("Uusimaa. Kaatolupia on myönnettävä nykyistä enemmän susikannan rajoittamiseksi.1","Uusimaa. Metro tulee jatkaa Helsingistä Sipooseen.1"),
        ("Helsinki. Kun Helsinki sulkee hiilivoimaloita, voidaan korvaavaa energiaa tuottaa ydinvoimalla.1","Helsinki. Metro tulee jatkaa Helsingistä Sipooseen.1"),
        ("Varsinais-Suomi. Kaatolupia on myönnettävä nykyistä enemmän susi-, merimetso- ja hyljekantojen rajoittamiseksi.1","Varsinais-Suomi. Saariston yhteysalusliikenteen jatkuvuuden turvaamiseksi liikenteen tulisi olla maksullista kesäasukkaille ja matkailijoille.1"),
        ("Satakunta. Satakuntaan tulisi rakentaa runsaasti lisää tuulivoimaloita.1","Satakunta. Porin lentokentän henkilöliikenteen tukeminen olisi rahan haaskausta.1"),
        ("Ahvenanmaa. llmastonmuutoksen hillitsemiseen tähtäävät toimet eivät saa vaikeuttaa Ahvenanmaan talouskasvua.1","Ahvenanmaa. Ahvenanmaan demilitarisointi tulisi ottaa uudelleen pohdintaan Itämerellä kasvaneen sotilaallisen aktiivisuuden vuoksi.1"),
        ("Häme. Hämeeseen ei saa avata yhtään uutta kaivosta ennen kuin yhtiöiltä aletaan periä kaivosveroa.1","Häme. Tietulleja voidaan kerätä Hämeen teiden kunnossapidon parantamiseksi.1"),
        ("Pirkanmaa. Tampereen ei pidä enää antaa täyttää järvien rantoja rakentamista varten.1","Pirkanmaa. Helsinki-Tampere-junayhteyttä on parannettava niin, että juna kulkee kaupunkien välin vain tunnissa.1"),
        ("Kaakkois-Suomi. Saimaan luontoarvoista voidaan tinkiä, jotta kaivosteollisuuteen syntyisi uusia työpaikkoja.1","Kaakkois-Suomi. Parikkalan rajanylityspaikka tulee avata kansainväliselle liikenteelle.1"),
        ("Savo-Karjala. Jos koululaisen koulumatkan pituus on yli tunnin suuntaansa, on yhtenä päivänä viikossa oltava mahdollisuus etäkoulunkäyntiin.1","Savo-Karjala. Raitiotieliikenne on realistinen tapa parantaa julkista liikennettä Itä-Suomessa.1"),
        ("Vaasa. Kaatolupia on myönnettävä nykyistä enemmän susi-, merimetso- ja hyljekantojen rajoittamiseksi.1","Vaasa. Maahanmuuttoa pitää lisätä, jotta maakuntien reunakunnissakin riittäisi asukkaita ja työvoimaa.1"),
        ("Keski-Suomi. Jyväskylän kaupunginteatterin ja museoiden kunnostamiseen on seuraavalla hallituskaudella ohjattava merkittäviä valtionavustuksia.1","Keski-Suomi. Jyväskylän on saatava nykyistä enemmän valtiontukea joukkoliikenteensä järjestämiseen.1"),
        ("Oulun vaalipiiri. Valtion pitää vähentää selvästi omistusosuuttaan Sotkamon Talvivaarassa kaivostoimintaa harjoittavasta Terrafame-yhtiöstä.1","Oulun vaalipiiri. Oulusta on tällä vuosikymmenellä tullut entistä turvattomampi paikka elää.1"),
        ("Lappi. Lappiin ei saa avata yhtään uutta kaivosta ennen kuin yhtiöiltä aletaan periä kaivosveroa.1","Lappi. Jäämeren rata pitää rakentaa.1"),
    ]

    def linear_answers(self):
        df = self.copy()._convert_linear_into_int()._collect_columns(self._linear_space)

        return df

    def text_answers(self):
        df = self._collect_columns(self._text_space)
        df.replace(np.nan, "", inplace=True)
        return df

    def _collect_columns(self, columns):
        answers = Yle2019E(index=self.index, columns=[])

        # Collect suitable columns, based of filtering rules.
        for cols in columns:
            matrix = self.loc[:, cols[0]:cols[1]]
            answers = answers.join(matrix)

        return answers

    def _convert_linear_into_int(self):
        """ Converts linear values into :type:`np.int`

        Responsible for converting correct, but skipped, "vaalipiiri" answers into an int `3`.
        """

        for cols in self._linear_space:
            if len(cols) == 3:
                f, t, i = cols

                matrix = self.loc[self[i[0]] == i[1], f:t]
                self.loc[self[i[0]] == i[1], f:t] = matrix.fillna(np.int(3)).astype('int')
            else:
                f, t = cols
                matrix = self.loc[:, f:t].fillna(np.int(3)).astype('int')
                self.loc[:, f:t] = matrix
        return self


def download_dataset(filepath=DATASET_PATH, url=DATASET_URL, **kwargs) -> pd.DataFrame:
    """
    Download dataset

    :param: file  Output filename
    """

    kwargs.setdefault("session", requests.Session())

    r = kwargs['session'].get(url)

    # Jos lataus epäonnistuu, epäonnistu nyt.
    # `raise_for_status()` tarkastaa onko webpalvelin palauttanut
    # tiedoston vai ei, ja onko se ladattu onnistuneesti.
    # Nimensä mukaan aiheuttaa keskeytyksen - raise - jos virhe havaittiin.
    r.raise_for_status()

    if r.headers['content-type'] != "application/zip":
        raise ConnectionError(f"Expected zip file, received {r.headers['content-type']}")

    with ZipFile(BytesIO(r.content)) as pakattu_tiedosto:
        # Avataan saatu data Bitteinä, tällöin meidän ei tarvitse tallettaa
        # zip tiedostoa tiedostojärjestelmään odottamaan.

        # Puretaan haluttu tiedosto, ja kääritään pandan dataframen ympärille.
        data = pd.read_csv(BytesIO(pakattu_tiedosto.read(DATASET_NAME)))

        # Add names, if data has none.
        if "name" not in data.columns:
            logger.debug("Names are missing. Generating fake names.")
            names = pd.Series(generate_names(data.shape[0]), name="name")
            data = data.assign(name=names)

        data.to_csv(filepath, index_label=INDEX)
        logger.debug("File downloaded as: %s", filepath)

    # Scrape extra bits.
    if Config.getboolean("build", "allow_dirty", fallback=False):
        hae_dataa()

    return data

def delete_empty_rows(df: pd.DataFrame) -> pd.DataFrame:
    """
    Delete rows that are "empty" (those who didn't answer any questions) 
    Done by checking if all the answers on a given row are either "-" or float type (nan value is float type)
    Also counts new indexes after deleting rows, so there isn't missing in-between index numbers
    """
    
    df2 = df.loc[:, 'Suomen pitää olla edelläkävijä ilmastonmuutoksen vastaisessa taistelussa, vaikka se aiheuttaisi suomalaisille kustannuksia.':'On oikein nähdä vaivaa sen eteen, ettei vahingossakaan loukkaa toista.'].join(df.loc[:, 'Uusimaa. Kaatolupia on myönnettävä nykyistä enemmän susikannan rajoittamiseksi.':])
    for i, row in df2.iterrows():
        isnan = True
        isempty = True
        j = 0
        val = df2.loc[i,:].values
        lenght = len(row)
        while ((isnan or isempty) and (j < lenght)):
            isnan = isinstance(row[j], float)
            isempty = row[j] == "-"
            j += 1
        if (isnan or isempty):
            df = df.drop(i)

    # Make new indexes after deleting rows
    df.reset_index(drop=True, inplace=True)
    df.columns = df.columns.map(_clean_column)
    
    return df

def load_dataset(filename: str = DATASET_PATH) -> pd.DataFrame:
    """ Read dataset """
    
    # Warn if dataset has been previously opened
    key = f"{__name__}.{filename}"
    dataset_loaded = globals().setdefault(key, False)

    if dataset_loaded:
        logger.warning(f"Dataset {filename!r} opened multiple times.")
    else:
        globals()[key] = True

    df = pd.read_csv(filename)
    df = process_data(df)
    return df


def process_data(df: pd.DataFrame) -> Yle2019E:
    """
    Run processing functions for data.
    """
    logger.debug("Processing data... ")
    df = Yle2019E(df)


<<<<<<< HEAD
    df = delete_empty_rows(df)


=======
    #df = Yle2019E(df)
>>>>>>> 9522f707
    df.columns = df.columns.map(_clean_column)
    df = df.rename(columns={
        "puolue": "party",
    })


    #attach scraped data to dataframe
    if Config.getboolean("build", "allow_dirty", fallback=False):
        try:
            df = attach_data(df)
        except Exception as e:
            logger.exception(e)
            logger.warning("Could not extend dataset with scraped data.")

    # Replace with np.NaN, as Yle is using "-" to indicate skipped and no opinion
    # values
    df = (df.replace("-", np.NaN))


    #deleting the leftover candidates we can't identify (only 2 at this point)
    l = 0
    for i, row in df.iterrows():
        if isinstance(row['number'], float):
            l += 1
            df = df.drop(i)

    df = _convert_linear_into_int(df)
<<<<<<< HEAD
    logger.debug("Data Processed")
=======
>>>>>>> 9522f707
    return df


def _clean_column(x):
    """ Clean string. """
    # Remove line endings.
    x = x.replace("\n", "")
    # Strip extra spaces and commas
    x = re.sub(r"\.(\s*\.+)", r".", x)
    return _clean_string(x)


def _clean_string(x):
    if isinstance(x, (np.str, str)):
        x = re.sub(r'(\s)\s+', r'\1', x)
        x = x.strip()

    return x

def _convert_linear_into_int(df: Yle2019E) -> pd.DataFrame:
    """ Converts linear values into :type:`np.int` """

    for cols in df._linear_space:
        if len(cols) == 3:
            f, t, i = cols

            matrix = df.loc[df[i[0]] == i[1], f:t]
            df.loc[df[i[0]] == i[1], f:t] = matrix.fillna(np.int(3)).astype('int')
        else:
            f, t = cols
            matrix = df.loc[:, f:t].fillna(np.int(3)).astype('int')
            df.loc[:, f:t] = matrix
    return df



if __name__ == "__main__":
    print(f"Loading dataset from: {DATASET_PATH}")
    dataset = load_dataset()
    size = dataset.shape[0]
    print(f"Number of entries: {size}")<|MERGE_RESOLUTION|>--- conflicted
+++ resolved
@@ -216,13 +216,9 @@
     df = Yle2019E(df)
 
 
-<<<<<<< HEAD
     df = delete_empty_rows(df)
 
 
-=======
-    #df = Yle2019E(df)
->>>>>>> 9522f707
     df.columns = df.columns.map(_clean_column)
     df = df.rename(columns={
         "puolue": "party",
@@ -250,10 +246,7 @@
             df = df.drop(i)
 
     df = _convert_linear_into_int(df)
-<<<<<<< HEAD
     logger.debug("Data Processed")
-=======
->>>>>>> 9522f707
     return df
 
 
