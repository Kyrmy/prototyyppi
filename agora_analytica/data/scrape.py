--- conflicted
+++ resolved
@@ -8,20 +8,16 @@
 from os import getcwd
 from os import mkdir
 from pathlib import Path
-<<<<<<< HEAD
+#from .interpolation.combine import instancepath
 from .utils import instance_path
-from datetime import datetime
-=======
-from .interpolation.combine import instancepath
->>>>>>> 9522f707
 
-path = os.path.join(instance_path(), "scraped")
+path = os.path.join(instance_path(), "yle_scrape")
+#path = instancepath
 if not (os.path.exists(path)):
     mkdir(path)
 
 
 def json_to_file(lista, name):
-<<<<<<< HEAD
     """
     save json data to a json file with the given name
     """
@@ -52,15 +48,6 @@
     return
 
 
-=======
-
-    with open(instancepath / f"{name}.json", "x") as f:
-        json.dump(lista, f, ensure_ascii=False)
-
-    return
-
-
->>>>>>> 9522f707
 def hae_dataa():
     """
     scrape data from yle
@@ -71,12 +58,8 @@
     cont = r.json()
     json_to_file(cont, "constituencies")
 
-<<<<<<< HEAD
     left = 2437
     found_candidates = []
-=======
-    json_to_file(cont,"constituencies")
->>>>>>> 9522f707
 
 
     for constituent in cont:
@@ -90,15 +73,11 @@
             save_candidate(cont3, candidate['id'], candidate['image'])
             found_candidates.append(candidate['id'])
 
-<<<<<<< HEAD
 
     # cause there is 2437 candidates we assume that none of them has an id higher than 3000
     possible_not_foundcandidates = list(set(range(1, 3000)) - set(found_candidates))
     print(possible_not_foundcandidates)
 
-    now = datetime.now()
-    current_time = now.strftime("%H:%M:%S")
-    print("Current Time =", current_time)
 
     # getting leftover candidates that arent for some reason listed in their constituent's candidate list
     while len(possible_not_foundcandidates) > 0:
@@ -111,24 +90,17 @@
         possible_not_foundcandidates.pop(0)
     
 
-=======
->>>>>>> 9522f707
     url = "https://vaalikone.yle.fi/eduskuntavaali2019/api/public/parties"
     r = get(url)
     cont = r.json()
-    json_to_file(cont, "parties2")
+    json_to_file(cont, "parties")
     return
 
 
 if __name__ == "__main__":
 
-<<<<<<< HEAD
-    text = input("Do you want to scrape data, THIS MIGHT TAKE UP TO 35 minutes Y/N? (case sensitive)") 
-    if (text == "Y"):
-=======
-    text = input("Do you want to scrape data, THIS MIGHT TAKE UP TO 15 minutes Y/N? ") 
+    text = input("Do you want to scrape data, THIS MIGHT TAKE UP TO 35 minutes Y/N? ") 
     if (text.upper() == "Y"):
->>>>>>> 9522f707
         hae_dataa()
 
 
