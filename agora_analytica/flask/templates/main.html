<!doctype html>
<html lang="{{get_locale()}}">
<head>
    <meta charset="utf-8">

    <title>{{branding['name']}}</title>
    <meta name="description" content="">
    <meta name="author" content="">


    <link rel="stylesheet" href="https://stackpath.bootstrapcdn.com/bootstrap/4.3.1/css/bootstrap.min.css"
        integrity="sha384-ggOyR0iXCbMQv3Xipma34MD+dH/1fQ784/j6cY/iJTQUOhcWr7x9JvoRxT2MZw1T" crossorigin="anonymous">
    <link rel="stylesheet" type="text/css" href="{{ url_for('static', filename='css/main.scss.css') }}">
    <link rel="stylesheet" type="text/css" href="{{ url_for('static', filename='css/graph.scss.css') }}">

</head>

<body>
    <nav class="navbar navbar-expand-sm bg-dark navbar-dark">
        <a class=" navbar-brand" href="#">
        <img src="{{ url_for('static', filename='logo.png') }}" alt="logo" style="width:100px;">
        </a>

        <div class="navbar-collapse" id="main-navigation">
            <ul class="navbar-nav">

                <li class="nav-item dropdown">
                    <a href="#" select id = "dropdownVaalip" class="nav-link dropdown-toggle" data-toggle="dropdown" >Vaalipiirit</a>
                    <ul class="dropdown-menu">
                        <li><a href="#" class="small" data-value="option1" tabIndex="-1">&nbsp;<input
                                    type="checkbox" />&nbsp;Helsinki</a></li>
                        <li><a href="#" class="small" data-value="option2" tabIndex="-1">&nbsp;<input
                                    type="checkbox" />&nbsp;Uusimaa</a></li>
                        <li><a href="#" class="small" data-value="option3" tabIndex="-1">&nbsp;<input
                                    type="checkbox" />&nbsp;Varsinais-Suomi</a></li>
                        <li><a href="#" class="small" data-value="option4" tabIndex="-1">&nbsp;<input
                                    type="checkbox" />&nbsp;Satakunta</a></li>
                        <li><a href="#" class="small" data-value="option5" tabIndex="-1">&nbsp;<input
                                    type="checkbox" />&nbsp;Ahvenanmaa</a></li>
                        <li><a href="#" class="small" data-value="option6" tabIndex="-1">&nbsp;<input
                                    type="checkbox" />&nbsp;Häme</a></li>
                        <li><a href="#" class="small" data-value="option7" tabIndex="-1">&nbsp;<input
                                    type="checkbox" />&nbsp;Pirkanmaa</a></li>
                        <li><a href="#" class="small" data-value="option8" tabIndex="-1">&nbsp;<input
                                    type="checkbox" />&nbsp;Kaakkois-Suomi</a></li>
                        <li><a href="#" class="small" data-value="option9" tabIndex="-1">&nbsp;<input
                                    type="checkbox" />&nbsp;Savo-Karjala</a></li>
                        <li><a href="#" class="small" data-value="option10" tabIndex="-1">&nbsp;<input
                                    type="checkbox" />&nbsp;Vaasa</a></li>
                        <li><a href="#" class="small" data-value="option11" tabIndex="-1">&nbsp;<input
                                    type="checkbox" />&nbsp;Keski-Suomi</a></li>
                        <li><a href="#" class="small" data-value="option12" tabIndex="-1">&nbsp;<input
                                    type="checkbox" />&nbsp;Oulu</a></li>
                        <li><a href="#" class="small" data-value="option13" tabIndex="-1">&nbsp;<input
                                    type="checkbox" />&nbsp;Lappi</a></li>
                    </ul>
                </li>

                <li class="nav-item dropdown">
                    <a href="#" class="nav-link dropdown-toggle" data-toggle="dropdown">Puolueet</a>
                    <ul class="dropdown-menu">
                        <li><a href="#" class="small" data-value="option1" tabIndex="-1">&nbsp;<input
                                    type="checkbox" />&nbsp;Suomen Sosialidemokraattinen Puolue</a></li>
                        <li><a href="#" class="small" data-value="option2" tabIndex="-1">&nbsp;<input
                                    type="checkbox" />&nbsp;Perussuomalaiset</a></li>
                        <li><a href="#" class="small" data-value="option3" tabIndex="-1">&nbsp;<input
                                    type="checkbox" />&nbsp;Kansallinen Kokoomus</a></li>
                        <li><a href="#" class="small" data-value="option4" tabIndex="-1">&nbsp;<input
                                    type="checkbox" />&nbsp;Suomen Keskusta</a></li>
                        <li><a href="#" class="small" data-value="option5" tabIndex="-1">&nbsp;<input
                                    type="checkbox" />&nbsp;Vihreä liitto</a></li>
                        <li><a href="#" class="small" data-value="option6" tabIndex="-1">&nbsp;<input
                                    type="checkbox" />&nbsp;Vasemmistoliitto</a></li>
                        <li><a href="#" class="small" data-value="option7" tabIndex="-1">&nbsp;<input
                                    type="checkbox" />&nbsp;Suomen ruotsalainen kansanpuolue</a></li>
                        <li><a href="#" class="small" data-value="option8" tabIndex="-1">&nbsp;<input
                                    type="checkbox" />&nbsp;Suomen Kristillisdemokraatit</a></li>
                        <li><a href="#" class="small" data-value="option9" tabIndex="-1">&nbsp;<input
                                    type="checkbox" />&nbsp;Liike Nyt</a></li>
                        <li><a href="#" class="small" data-value="option10" tabIndex="-1">&nbsp;<input
                                    type="checkbox" />&nbsp;Eläinoikeuspuolue</a></li>
                        <li><a href="#" class="small" data-value="option11" tabIndex="-1">&nbsp;<input
                                    type="checkbox" />&nbsp;Feministinen puolue</a></li>
                        <li><a href="#" class="small" data-value="option12" tabIndex="-1">&nbsp;<input
                                    type="checkbox" />&nbsp;Itsenäisyyspuolue</a></li>
                        <li><a href="#" class="small" data-value="option13" tabIndex="-1">&nbsp;<input
                                    type="checkbox" />&nbsp;Kansalaispuolue</a></li>
                        <li><a href="#" class="small" data-value="option14" tabIndex="-1">&nbsp;<input
                                    type="checkbox" />&nbsp;Liberaalipuolue</a></li>
                        <li><a href="#" class="small" data-value="option15" tabIndex="-1">&nbsp;<input
                                    type="checkbox" />&nbsp;Piraattipuolue</a></li>
                        <li><a href="#" class="small" data-value="option16" tabIndex="-1">&nbsp;<input
                                    type="checkbox" />&nbsp;Seitsemän tähden liike</a></li>
                        <li><a href="#" class="small" data-value="option17" tabIndex="-1">&nbsp;<input
                                    type="checkbox" />&nbsp;Sininen tulevaisuus</a></li>
                        <li><a href="#" class="small" data-value="option18" tabIndex="-1">&nbsp;<input
                                    type="checkbox" />&nbsp;Suomen Kansa Ensin</a></li>
                    </ul>
                </li>

                <button type="button" class="btn btn-secondary" type="submit" onclick="refreshGraph()">Hae</button>
        </div>
    </nav>

    <div class="modal" id=ehdokastiedotmodal>
        <div class="modal-dialog">
            <div class="modal-content">

                
            <div class="modal-header">
                <button type="button" class="close" data-dismiss="modal">&times;</button>
            </div>

            <div class="modal-body">
                <p>testissä</p>
            </div>
            </div>
        

        </div>
    </div>

    {% if dev %}
        {% include 'force-control.html' %}
    {% endif %}
    <div id="graph">
        <svg class="graph">
            <g class="tree"></g>
            <g class="bg">
                <text>{{branding['name']|upper}}</text>
                <line x1="-6em" y1="0" x2="6em" y2="0" />
                <line x1="-6em" y1="0" x2="6em" y2="0" />
            </g>
        </svg>
    </div>
<script>
(function() {
    {# Set graph size early #}
    const width = parseInt(window.innerWidth),
          height = parseInt(window.innerHeight);
    let svg = document.querySelector("svg.graph");
    svg.setAttribute('width', width);
    svg.setAttribute('height', height);

    let g = svg.querySelector(".bg");
    let t = g.querySelector("text");
    const w = t.getBBox();

    const _w = w.width/2;
    const _h = w.height/2;

    t.setAttribute("x", -_w);
    t.setAttribute("y", _h);

    let ls = g.getElementsByTagName("line");
    for(e of ls) {
        e.setAttribute("x1", -_w - _w/20);
        e.setAttribute("x2", _w + _w/20);
    }
    ls[0].setAttribute("y1", _h + _h/4);
    ls[0].setAttribute("y2", _h + _h/4);

    ls[1].setAttribute("y1", - _h /3);
    ls[1].setAttribute("y2", - _h /3);

    const d = Math.min(width/w.width, height/w.height);

    g.setAttribute("transform", "translate("+width/2+","+height/2+") scale("+d/3+")");
})();

(function() {
    let svg = document.querySelector("svg.graph");

    function createElement(tag) {
        let e = document.createElementNS(svg.namespaceURI, tag)
        return e
    }

    function render() {
        let layer = svg.querySelector(".tree")
        if(!layer) return

        let nodes = createElement("g");
        let links = createElement("g");
        {# nodes.setAttribute("class", "nodes");
        links.setAttribute("class", "links"); #}

        layer.appendChild(links);
        layer.appendChild(nodes);

        const width = svg.getAttribute("width"),
              height = svg.getAttribute("height");

        const x = width / 2;
        const y = height;

        let run = true;
        let s = 20;

        grow(x, y, Math.PI/2, y / 5, 0)
        window.setTimeout(() => run = false, 6000)

        function grow(x1, y1, d, s, b) {
            if(! run) return;

            if(!svg.querySelector(".tree")) return;

            if(s < 30) return;
            const x2 = x1 + (Math.cos(d) * s)
            const y2 = y1 - (Math.sin(d) * s)

            let link = createElement("line");
            let node = createElement("g");
            let circ = createElement("circle");

            node.setAttribute("class", "node");
            circ.setAttribute("r", 10*Math.random()+5);
            circ.setAttribute("cx", x2)
            circ.setAttribute("cy", y2)

            const hue = 360 * x1 / width;
            const lig = 100 - (y1 / height * 60);
            circ.setAttribute("fill", "hsl("+hue+", 50% ,"+lig+"%)")

            link.setAttribute("x1", x1)
            link.setAttribute("y1", y1)
            link.setAttribute("x2", x2)
            link.setAttribute("y2", y2)
            link.setAttribute("stroke", "hsl("+hue+", 30%, 40%)")

            node.appendChild(circ);
            links.appendChild(link);
            nodes.appendChild(node);

            let _s = s;
            let _d = d;
            for(let i = 0; i < Math.floor(Math.random() * 5 + Math.max(2-b, 0) ); i++) {
                _d = d - (Math.random() - 0.5) % Math.PI * 2
                _s = s * 0.8 + (Math.random() / 4 * s)
                window.setTimeout(grow, 200 + 800 * Math.random(), x2, y2, _d, _s, b+1)
            }
        }

    }

    svg.addEventListener("click", function() {
        render();
    });
    render();
})()
</script>

<script src="https://d3js.org/d3.v4.js"></script>
<script src="{{url_for('static', filename='graph.js')}}"></script>
<script>
var parties = [];

var default_image = {{url_for("static", filename="default-person.png")|tojson|safe}}

try {
    d3.json('{{url_for(".data_parties")}}', function(err, data) {
        if (err) throw err;
        parties = data;
        graph_run();
    });
    d3.json('{{url_for(".data_nodes")}}', function(err, data) {
        if (err) throw err;
        process_nodes(data)
        graph_run();
    });
    d3.json('{{url_for(".data_links")}}', function(err, data) {
        if (err) throw err;
        process_links(data);
        graph_run();
    });
} catch(e) {
    alert({{_("Failed to load datasets.")|tojson}});
    console.log(e);
}
    </script>

<footer class="page-footer bg-dark text-white">
        <div class="footer-copyright text-center color"> Agora Analytica 2019 -
            <a href="https://opensource.org/licenses/MIT"> MIT-lisenssi</a>
        </div>
<<<<<<< HEAD
    </footer>

    
=======
</footer>
    
    <script type = "text/javascript" src="{{ url_for('static', filename='main.js') }}"></script>
>>>>>>> f8c9f64a
    <script src="https://code.jquery.com/jquery-3.3.1.slim.min.js"
        integrity="sha384-q8i/X+965DzO0rT7abK41JStQIAqVgRVzpbzo5smXKp4YfRvH+8abtTE1Pi6jizo"
        crossorigin="anonymous"></script>
    <script src="https://cdnjs.cloudflare.com/ajax/libs/popper.js/1.14.7/umd/popper.min.js"
        integrity="sha384-UO2eT0CpHqdSJQ6hJty5KVphtPhzWj9WO1clHTMGa3JDZwrnQq4sF86dIHNDz0W1"
        crossorigin="anonymous"></script>
    <script src="https://stackpath.bootstrapcdn.com/bootstrap/4.3.1/js/bootstrap.min.js"
        integrity="sha384-JjSmVgyd0p3pXB1rRibZUAYoIIy6OrQ6VrjIEaFf/nJGzIxFDsf4x0xIM+B07jRM"
        crossorigin="anonymous"></script>
    <script type="text/javascript" src="{{url_for('static', filename='main.js')}}"></script>
</body>

</html><|MERGE_RESOLUTION|>--- conflicted
+++ resolved
@@ -283,15 +283,9 @@
         <div class="footer-copyright text-center color"> Agora Analytica 2019 -
             <a href="https://opensource.org/licenses/MIT"> MIT-lisenssi</a>
         </div>
-<<<<<<< HEAD
     </footer>
 
     
-=======
-</footer>
-    
-    <script type = "text/javascript" src="{{ url_for('static', filename='main.js') }}"></script>
->>>>>>> f8c9f64a
     <script src="https://code.jquery.com/jquery-3.3.1.slim.min.js"
         integrity="sha384-q8i/X+965DzO0rT7abK41JStQIAqVgRVzpbzo5smXKp4YfRvH+8abtTE1Pi6jizo"
         crossorigin="anonymous"></script>
