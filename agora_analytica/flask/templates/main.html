--- conflicted
+++ resolved
@@ -226,14 +226,7 @@
     </script>
 
 <footer class="page-footer">
-<<<<<<< HEAD
     <div class="footer-copyright text-center color"><a href="https://github.com/Agora-Analytica/prototyyppi/blob/master/README.md" data-toggle="modal" data-target="#about">{{_("About")}}</a></div>
-=======
-        <div class="footer-copyright text-right color small">
-            <a>Agora Analytica 2019</a>
-            <!--<a href="https://opensource.org/licenses/MIT"> MIT-lisenssi</a>-->
-        </div>  
->>>>>>> 6ab4f4eb
 </footer>
 
 {%block about %}
