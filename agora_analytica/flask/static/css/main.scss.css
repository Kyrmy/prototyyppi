footer {
  position: absolute;
  bottom: 0;
<<<<<<< HEAD
  width: 100%; }
=======
  width: 100%;
  /*background-color:#002957;
  color: #f1563f;*/
 }

.modal-header{
  color: white;
}

.modal-dialog{
  margin: 0;
}

.navbar{
  background-color:#002957;
  color: #f1563f;
}


.btn.btn-custom{
  background-color: #f1563f;
  color: white;
  border-radius: 5;
  padding-left: 10px;
  padding-top: 5px;
  padding-bottom: 5px;
  padding-right: 15px;
}

.modal-header{
  cursor: move;
}
>>>>>>> 6ab4f4eb

/*# sourceMappingURL=main.scss.css.map */<|MERGE_RESOLUTION|>--- conflicted
+++ resolved
@@ -1,9 +1,6 @@
 footer {
   position: absolute;
   bottom: 0;
-<<<<<<< HEAD
-  width: 100%; }
-=======
   width: 100%;
   /*background-color:#002957;
   color: #f1563f;*/
@@ -36,6 +33,5 @@
 .modal-header{
   cursor: move;
 }
->>>>>>> 6ab4f4eb
 
 /*# sourceMappingURL=main.scss.css.map */