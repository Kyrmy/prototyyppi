--- conflicted
+++ resolved
@@ -1,15 +1,9 @@
 function show_node_info(id){
-<<<<<<< HEAD
-console.log("ddd", id)
-d3.json("/api/node/"+id+".json", function(err, data){
-console.log("kkkkkkk", data)
-=======
     // TODO: Kun modaali esittää jonkin, aseta "active" -luokka graphin nodelle. Vastaavasti poista dialogin sulkeutuessa.
     // Find correct node from nodes
     data = graph.nodes.find((x) => x.id == id);
 
 console.log(data)
->>>>>>> 570fe612
 
 /*console.log(data.name)
 console.log(data.vaalipiiri)
@@ -21,11 +15,7 @@
 console.log(color)
 
 $("#candidateName").text("Name: " + data.name)
-<<<<<<< HEAD
-$("#candidateNumber").text("Candidate number: " + data.candidatenumber)
-=======
 $("#candidateNumber").text("Candidate number: " + data.number)
->>>>>>> 570fe612
 $("#candidateParty").text("Party: " + data.party)
 $("#candidateConstituency").text("Constituency: " + data.constituency)
 
@@ -34,10 +24,7 @@
 $(".modal-dialog").draggable({
     "handle":".modal-header",
     "containment":"window"
-<<<<<<< HEAD
-})
-})
-}
+
 function ui_init_filters(nodes) {
     // Kerää puolueet ja vaalipiirit solmuista
     const parties = []
@@ -108,8 +95,7 @@
         list_item.prepend(checkbox)
         $("#filter-constituency").append(list_item);
     });
-=======
-});
+}
 
 const rel_el = $("#candidateRelated");
 // Remove old html nodes.
@@ -145,6 +131,4 @@
     rel_el.append(el);
 
 })
-
->>>>>>> 570fe612
 }