--- conflicted
+++ resolved
@@ -6,7 +6,6 @@
 cachetools==3.1.1
 flask==1.1.1
 pytest==5.2
-<<<<<<< HEAD
 
 qwikidata
 
@@ -14,6 +13,5 @@
 stop-words
 pyLDAvis=2.1.2
 scikit-learn=0.21.3
-=======
-gunicorn
->>>>>>> d0f21767
+
+gunicorn